#if TESTING
using System;
using Microsoft.AspNetCore.Authentication.OAuth;
using Microsoft.AspNetCore.Authentication.Twitter;
using Microsoft.AspNetCore.Authorization;
using Microsoft.AspNetCore.Builder;
using Microsoft.AspNetCore.Diagnostics.EntityFrameworkCore;
using Microsoft.AspNetCore.Hosting;
using Microsoft.AspNetCore.Http;
using Microsoft.AspNetCore.Identity.EntityFrameworkCore;
using Microsoft.EntityFrameworkCore;
using Microsoft.Extensions.Caching.Memory;
using Microsoft.Extensions.Configuration;
using Microsoft.Extensions.DependencyInjection;
using Microsoft.Extensions.Logging;
using MusicStore.Components;
using MusicStore.Mocks.Common;
using MusicStore.Mocks.Facebook;
using MusicStore.Mocks.Google;
using MusicStore.Mocks.MicrosoftAccount;
using MusicStore.Mocks.Twitter;
using MusicStore.Models;

namespace MusicStore
{
    public class StartupSocialTesting
    {
        private readonly Platform _platform;

        public StartupSocialTesting(IHostingEnvironment hostingEnvironment)
        {
            // Below code demonstrates usage of multiple configuration sources. For instance a setting say 'setting1' is found in both the registered sources,
            // then the later source will win. By this way a Local config can be overridden by a different setting while deployed remotely.
            var builder = new ConfigurationBuilder()
                .SetBasePath(hostingEnvironment.ContentRootPath)
                .AddJsonFile("config.json")
                .AddEnvironmentVariables() // All environment variables in the process's context flow in as configuration values.
                .AddJsonFile("configoverride.json", optional: true); // Used to override some configuration parameters that cannot be overridden by environment.

            Configuration = builder.Build();
<<<<<<< HEAD
            _platform = new Platform(runtimeEnvironment);
=======
            _platform = new Platform();
>>>>>>> b9048889
        }

        public IConfiguration Configuration { get; private set; }

        public void ConfigureServices(IServiceCollection services)
        {
            services.Configure<AppSettings>(Configuration.GetSection("AppSettings"));

<<<<<<< HEAD
            //Sql client not available on mono
            var useInMemoryStore = !_platform.IsRunningOnWindows
                || _platform.IsRunningOnMono
                || _platform.IsRunningOnNanoServer;
=======
            // Sql client not available on mono
            var useInMemoryStore = _platform.IsRunningOnMono;
>>>>>>> b9048889

            // Add EF services to the services container
            if (useInMemoryStore)
            {
                services.AddDbContext<MusicStoreContext>(options =>
                            options.UseInMemoryDatabase());
            }
            else
            {
                services.AddDbContext<MusicStoreContext>(options =>
                            options.UseSqlServer(Configuration["Data:DefaultConnection:ConnectionString"]));
            }

            // Add Identity services to the services container
            services.AddIdentity<ApplicationUser, IdentityRole>(options =>
                    {
                        options.Cookies.ApplicationCookie.AccessDeniedPath = new PathString("/Home/AccessDenied");
                    })
                    .AddEntityFrameworkStores<MusicStoreContext>()
                    .AddDefaultTokenProviders();

            services.AddCors(options =>
            {
                options.AddPolicy("CorsPolicy", builder =>
                {
                    builder.WithOrigins("http://example.com");
                });
            });

            // Add MVC services to the services container
            services.AddMvc();

            //Add InMemoryCache
            services.AddSingleton<IMemoryCache, MemoryCache>();

            // Add session related services.
            services.AddMemoryCache();
            services.AddDistributedMemoryCache();
            services.AddSession();

            // Add the system clock service
            services.AddSingleton<ISystemClock, SystemClock>();

            // Configure Auth
            services.AddAuthorization(options =>
            {
                options.AddPolicy("ManageStore", new AuthorizationPolicyBuilder().RequireClaim("ManageStore", "Allowed").Build());
            });
        }

        public void Configure(IApplicationBuilder app, ILoggerFactory loggerFactory)
        {
            loggerFactory.AddConsole(minLevel: LogLevel.Warning);

            app.UseStatusCodePagesWithRedirects("~/Home/StatusCodePage");

            // Error page middleware displays a nice formatted HTML page for any unhandled exceptions in the request pipeline.
            // Note: Not recommended for production.
            app.UseDeveloperExceptionPage();

            app.UseDatabaseErrorPage();

            // Add the runtime information page that can be used by developers
            // to see what packages are used by the application
            // default path is: /runtimeinfo
            app.UseRuntimeInfoPage();

            // Configure Session.
            app.UseSession();

            // Add static files to the request pipeline
            app.UseStaticFiles();

            // Add cookie-based authentication to the request pipeline
            app.UseIdentity();

            app.UseFacebookAuthentication(new FacebookOptions
            {
                AppId = "[AppId]",
                AppSecret = "[AppSecret]",
                Events = new OAuthEvents()
                {
                    OnCreatingTicket = TestFacebookEvents.OnCreatingTicket,
                    OnTicketReceived = TestFacebookEvents.OnTicketReceived,
                    OnRedirectToAuthorizationEndpoint = TestFacebookEvents.RedirectToAuthorizationEndpoint
                },
                BackchannelHttpHandler = new FacebookMockBackChannelHttpHandler(),
                StateDataFormat = new CustomStateDataFormat(),
                Scope = { "email", "read_friendlists", "user_checkins" }
            });

            app.UseGoogleAuthentication(new GoogleOptions
            {
                ClientId = "[ClientId]",
                ClientSecret = "[ClientSecret]",
                AccessType = "offline",
                Events = new OAuthEvents()
                {
                    OnCreatingTicket = TestGoogleEvents.OnCreatingTicket,
                    OnTicketReceived = TestGoogleEvents.OnTicketReceived,
                    OnRedirectToAuthorizationEndpoint = TestGoogleEvents.RedirectToAuthorizationEndpoint
                },
                StateDataFormat = new CustomStateDataFormat(),
                BackchannelHttpHandler = new GoogleMockBackChannelHttpHandler()
            });

            app.UseTwitterAuthentication(new TwitterOptions
            {
                ConsumerKey = "[ConsumerKey]",
                ConsumerSecret = "[ConsumerSecret]",
                Events = new TwitterEvents()
                {
                    OnCreatingTicket = TestTwitterEvents.OnCreatingTicket,
                    OnTicketReceived = TestTwitterEvents.OnTicketReceived,
                    OnRedirectToAuthorizationEndpoint = TestTwitterEvents.RedirectToAuthorizationEndpoint
                },
                StateDataFormat = new CustomTwitterStateDataFormat(),
                BackchannelHttpHandler = new TwitterMockBackChannelHttpHandler()
            });

            app.UseMicrosoftAccountAuthentication(new MicrosoftAccountOptions
            {
                DisplayName = "MicrosoftAccount - Requires project changes",
                ClientId = "[ClientId]",
                ClientSecret = "[ClientSecret]",
                Events = new OAuthEvents()
                {
                    OnCreatingTicket = TestMicrosoftAccountEvents.OnCreatingTicket,
                    OnTicketReceived = TestMicrosoftAccountEvents.OnTicketReceived,
                    OnRedirectToAuthorizationEndpoint = TestMicrosoftAccountEvents.RedirectToAuthorizationEndpoint
                },
                BackchannelHttpHandler = new MicrosoftAccountMockBackChannelHandler(),
                StateDataFormat = new CustomStateDataFormat(),
                Scope = { "wl.basic", "wl.signin" }
            });

            // Add MVC to the request pipeline
            app.UseMvc(routes =>
            {
                routes.MapRoute(
                    name: "areaRoute",
                    template: "{area:exists}/{controller}/{action}",
                    defaults: new { action = "Index" });

                routes.MapRoute(
                    name: "default",
                    template: "{controller}/{action}/{id?}",
                    defaults: new { controller = "Home", action = "Index" });

                routes.MapRoute(
                    name: "api",
                    template: "{controller}/{id?}");
            });

            //Populates the MusicStore sample data
            SampleData.InitializeMusicStoreDatabaseAsync(app.ApplicationServices).Wait();
        }
    }
}
#endif<|MERGE_RESOLUTION|>--- conflicted
+++ resolved
@@ -29,20 +29,16 @@
 
         public StartupSocialTesting(IHostingEnvironment hostingEnvironment)
         {
-            // Below code demonstrates usage of multiple configuration sources. For instance a setting say 'setting1' is found in both the registered sources,
-            // then the later source will win. By this way a Local config can be overridden by a different setting while deployed remotely.
+            //Below code demonstrates usage of multiple configuration sources. For instance a setting say 'setting1' is found in both the registered sources,
+            //then the later source will win. By this way a Local config can be overridden by a different setting while deployed remotely.
             var builder = new ConfigurationBuilder()
                 .SetBasePath(hostingEnvironment.ContentRootPath)
                 .AddJsonFile("config.json")
-                .AddEnvironmentVariables() // All environment variables in the process's context flow in as configuration values.
+                .AddEnvironmentVariables() //All environment variables in the process's context flow in as configuration values.
                 .AddJsonFile("configoverride.json", optional: true); // Used to override some configuration parameters that cannot be overridden by environment.
 
             Configuration = builder.Build();
-<<<<<<< HEAD
-            _platform = new Platform(runtimeEnvironment);
-=======
             _platform = new Platform();
->>>>>>> b9048889
         }
 
         public IConfiguration Configuration { get; private set; }
@@ -51,15 +47,10 @@
         {
             services.Configure<AppSettings>(Configuration.GetSection("AppSettings"));
 
-<<<<<<< HEAD
             //Sql client not available on mono
             var useInMemoryStore = !_platform.IsRunningOnWindows
                 || _platform.IsRunningOnMono
                 || _platform.IsRunningOnNanoServer;
-=======
-            // Sql client not available on mono
-            var useInMemoryStore = _platform.IsRunningOnMono;
->>>>>>> b9048889
 
             // Add EF services to the services container
             if (useInMemoryStore)
